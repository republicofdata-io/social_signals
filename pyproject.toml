--- conflicted
+++ resolved
@@ -12,11 +12,8 @@
 requests = "^2.31.0"
 google-cloud-bigquery = "^3.13.0"
 db-dtypes = "^1.1.1"
-<<<<<<< HEAD
 tweepy = "^4.14.0"
-=======
 wikipedia = "^1.4.0"
->>>>>>> e0571537
 
 [tool.poetry.group.dev.dependencies]
 pytest = "^7.4.3"
